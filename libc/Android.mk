LOCAL_PATH:= $(call my-dir)

include $(LOCAL_PATH)/arch-$(TARGET_ARCH)/syscalls.mk

# Define the common source files for all the libc instances
# =========================================================
libc_common_src_files := \
	$(syscall_src) \
	unistd/abort.c \
	unistd/alarm.c \
	unistd/brk.c \
	unistd/daemon.c \
	unistd/eventfd.c \
	unistd/exec.c \
	unistd/fcntl.c \
	unistd/fnmatch.c \
	unistd/fstatfs.c \
	unistd/ftime.c \
	unistd/ftok.c \
	unistd/getdtablesize.c \
	unistd/gethostname.c \
	unistd/getopt_long.c \
	unistd/getpgrp.c \
	unistd/getpriority.c \
	unistd/getpt.c \
	unistd/initgroups.c \
	unistd/isatty.c \
	unistd/issetugid.c \
	unistd/killpg.c \
	unistd/lseek64.c \
	unistd/mmap.c \
	unistd/open.c \
	unistd/openat.c \
	unistd/opendir.c \
	unistd/pathconf.c \
	unistd/perror.c \
	unistd/popen.c \
	unistd/pread.c \
	unistd/pselect.c \
	unistd/ptsname.c \
	unistd/ptsname_r.c \
	unistd/pwrite.c \
	unistd/raise.c \
	unistd/reboot.c \
	unistd/recv.c \
	unistd/sbrk.c \
	unistd/send.c \
	unistd/setegid.c \
	unistd/setuid.c \
	unistd/seteuid.c \
	unistd/setreuid.c \
	unistd/setresuid.c \
	unistd/setpgrp.c \
	unistd/sigblock.c \
	unistd/siginterrupt.c \
	unistd/siglist.c \
	unistd/signal.c \
	unistd/signame.c \
	unistd/sigsetmask.c \
	unistd/sigsuspend.c \
	unistd/sigwait.c \
	unistd/sleep.c \
	unistd/statfs.c \
	unistd/syslog.c \
	unistd/system.c \
	unistd/tcgetpgrp.c \
	unistd/tcsetpgrp.c \
	unistd/time.c \
	unistd/umount.c \
	unistd/unlockpt.c \
	unistd/usleep.c \
	unistd/wait.c \
	stdio/asprintf.c \
	stdio/clrerr.c \
	stdio/fclose.c \
	stdio/fdopen.c \
	stdio/feof.c \
	stdio/ferror.c \
	stdio/fflush.c \
	stdio/fgetc.c \
	stdio/fgetln.c \
	stdio/fgetpos.c \
	stdio/fgets.c \
	stdio/fileno.c \
	stdio/findfp.c \
	stdio/flags.c \
	stdio/flockfile.c \
	stdio/fopen.c \
	stdio/fprintf.c \
	stdio/fpurge.c \
	stdio/fputc.c \
	stdio/fputs.c \
	stdio/fread.c \
	stdio/freopen.c \
	stdio/fscanf.c \
	stdio/fseek.c \
	stdio/fsetpos.c \
	stdio/ftell.c \
	stdio/funopen.c \
	stdio/fvwrite.c \
	stdio/fwalk.c \
	stdio/fwrite.c \
	stdio/getc.c \
	stdio/getchar.c \
	stdio/gets.c \
	stdio/makebuf.c \
	stdio/mktemp.c \
	stdio/printf.c \
	stdio/putc.c \
	stdio/putchar.c \
	stdio/puts.c \
	stdio/putw.c \
	stdio/refill.c \
	stdio/remove.c \
	stdio/rewind.c \
	stdio/rget.c \
	stdio/scanf.c \
	stdio/setbuf.c \
	stdio/setbuffer.c \
	stdio/setvbuf.c \
	stdio/snprintf.c\
	stdio/sprintf.c \
	stdio/sscanf.c \
	stdio/stdio.c \
	stdio/tempnam.c \
	stdio/tmpfile.c \
	stdio/tmpnam.c \
	stdio/ungetc.c \
	stdio/vasprintf.c \
	stdio/vfprintf.c \
	stdio/vfscanf.c \
	stdio/vprintf.c \
	stdio/vsnprintf.c \
	stdio/vsprintf.c \
	stdio/vscanf.c \
	stdio/vsscanf.c \
	stdio/wbuf.c \
	stdio/wsetup.c \
	stdio/__fgets_chk.c \
	stdio/__snprintf_chk.c \
	stdio/__sprintf_chk.c \
	stdio/__vsnprintf_chk.c \
	stdio/__vsprintf_chk.c \
	stdlib/_rand48.c \
	stdlib/assert.c \
	stdlib/atexit.c \
	stdlib/atoi.c \
	stdlib/atol.c \
	stdlib/atoll.c \
	stdlib/bsearch.c \
	stdlib/ctype_.c \
	stdlib/div.c \
	stdlib/exit.c \
	stdlib/getenv.c \
	stdlib/jrand48.c \
	stdlib/ldiv.c \
	stdlib/lldiv.c \
	stdlib/locale.c \
	stdlib/lrand48.c \
	stdlib/mrand48.c \
	stdlib/nrand48.c \
	stdlib/putenv.c \
	stdlib/qsort.c \
	stdlib/seed48.c \
	stdlib/setenv.c \
	stdlib/setjmperr.c \
	stdlib/srand48.c \
	stdlib/strntoimax.c \
	stdlib/strntoumax.c \
	stdlib/strtod.c \
	stdlib/strtoimax.c \
	stdlib/strtol.c \
	stdlib/strtoll.c \
	stdlib/strtoul.c \
	stdlib/strtoull.c \
	stdlib/strtoumax.c \
	stdlib/tolower_.c \
	stdlib/toupper_.c \
	stdlib/wchar.c \
	string/index.c \
	string/memccpy.c \
	string/memchr.c \
	string/memmem.c \
	string/memrchr.c \
	string/memswap.c \
	string/strcasecmp.c \
	string/strcasestr.c \
	string/strcat.c \
	string/strchr.c \
	string/strcoll.c \
	string/strcspn.c \
	string/strdup.c \
	string/strlcat.c \
	string/strlcpy.c \
	string/strncat.c \
	string/strncpy.c \
	string/strndup.c \
	string/strnlen.c \
	string/strpbrk.c \
	string/strrchr.c \
	string/strsep.c \
	string/strspn.c \
	string/strstr.c \
	string/strtok.c \
	string/strtotimeval.c \
	string/__memcpy_chk.c \
	string/__memmove_chk.c \
	string/__memset_chk.c \
	string/__strcat_chk.c \
	string/__strcpy_chk.c \
	string/__strlcat_chk.c \
	string/__strlcpy_chk.c \
	string/__strlen_chk.c \
	string/__strncat_chk.c \
	string/__strncpy_chk.c \
	wchar/wcpcpy.c \
	wchar/wcpncpy.c \
	wchar/wcscasecmp.c \
	wchar/wcscat.c \
	wchar/wcschr.c \
	wchar/wcscmp.c \
	wchar/wcscoll.c \
	wchar/wcscpy.c \
	wchar/wcscspn.c \
	wchar/wcsdup.c \
	wchar/wcslcat.c \
	wchar/wcslcpy.c \
	wchar/wcslen.c \
	wchar/wcsncasecmp.c \
	wchar/wcsncat.c \
	wchar/wcsncmp.c \
	wchar/wcsncpy.c \
	wchar/wcsnlen.c \
	wchar/wcspbrk.c \
	wchar/wcsrchr.c \
	wchar/wcsspn.c \
	wchar/wcsstr.c \
	wchar/wcstok.c \
	wchar/wcswidth.c \
	wchar/wcsxfrm.c \
	wchar/wmemchr.c \
	wchar/wmemcmp.c \
	wchar/wmemcpy.c \
	wchar/wmemmove.c \
	wchar/wmemset.c \
	inet/bindresvport.c \
	inet/inet_addr.c \
	inet/inet_aton.c \
	inet/inet_ntoa.c \
	inet/inet_ntop.c \
	inet/inet_pton.c \
	inet/ether_aton.c \
	inet/ether_ntoa.c \
	tzcode/asctime.c \
	tzcode/difftime.c \
	tzcode/localtime.c \
	tzcode/strftime.c \
	tzcode/strptime.c \
	bionic/__set_errno.c \
	bionic/bionic_clone.c \
	bionic/cpuacct.c \
	bionic/arc4random.c \
	bionic/basename.c \
	bionic/basename_r.c \
	bionic/clearenv.c \
	bionic/dirname.c \
	bionic/dirname_r.c \
	bionic/drand48.c \
	bionic/erand48.c \
	bionic/err.c \
	bionic/fdprintf.c \
	bionic/fork.c \
	bionic/fts.c \
	bionic/getcwd.cpp \
	bionic/if_nametoindex.c \
	bionic/if_indextoname.c \
	bionic/ioctl.c \
	bionic/ldexp.c \
	bionic/libc_init_common.c \
	bionic/logd_write.c \
	bionic/md5.c \
	bionic/pututline.c \
	bionic/realpath.c \
	bionic/sched_getaffinity.c \
	bionic/sched_getcpu.c \
	bionic/sched_cpualloc.c \
	bionic/sched_cpucount.c \
	bionic/semaphore.c \
	bionic/sha1.c \
<<<<<<< HEAD
	bionic/stubs.c \
=======
	bionic/strerror.cpp \
	bionic/strerror_r.cpp \
	bionic/strsignal.cpp \
	bionic/stubs.cpp \
>>>>>>> f29c214d
	bionic/system_properties.c \
	bionic/tdestroy.c \
	bionic/time64.c \
	bionic/thread_atexit.c \
	bionic/utime.c \
	bionic/utmp.c \
	netbsd/gethnamaddr.c \
	netbsd/isc/ev_timers.c \
	netbsd/isc/ev_streams.c \
	netbsd/inet/nsap_addr.c \
	netbsd/resolv/__dn_comp.c \
	netbsd/resolv/__res_close.c \
	netbsd/resolv/__res_send.c \
	netbsd/resolv/herror.c \
	netbsd/resolv/res_comp.c \
	netbsd/resolv/res_data.c \
	netbsd/resolv/res_debug.c \
	netbsd/resolv/res_init.c \
	netbsd/resolv/res_mkquery.c \
	netbsd/resolv/res_query.c \
	netbsd/resolv/res_send.c \
	netbsd/resolv/res_state.c \
	netbsd/resolv/res_cache.c \
	netbsd/net/nsdispatch.c \
	netbsd/net/getaddrinfo.c \
	netbsd/net/getnameinfo.c \
	netbsd/net/getservbyname.c \
	netbsd/net/getservent.c \
	netbsd/net/base64.c \
	netbsd/net/getservbyport.c \
	netbsd/nameser/ns_name.c \
	netbsd/nameser/ns_parse.c \
	netbsd/nameser/ns_ttl.c \
	netbsd/nameser/ns_netint.c \
	netbsd/nameser/ns_print.c \
	netbsd/nameser/ns_samedomain.c \

libc_upstream_netbsd_src_files := \
	upstream-netbsd/libc/compat-43/creat.c \
	upstream-netbsd/libc/gen/ftw.c \
	upstream-netbsd/libc/gen/nftw.c \
	upstream-netbsd/libc/gen/nice.c \
	upstream-netbsd/libc/gen/psignal.c \
	upstream-netbsd/libc/regex/regcomp.c \
	upstream-netbsd/libc/regex/regerror.c \
	upstream-netbsd/libc/regex/regexec.c \
	upstream-netbsd/libc/regex/regfree.c \
	upstream-netbsd/libc/stdlib/tdelete.c \
	upstream-netbsd/libc/stdlib/tfind.c \
	upstream-netbsd/libc/stdlib/tsearch.c \
	upstream-netbsd/libc/string/strxfrm.c \

# The following files are common, but must be compiled
# with different C flags when building a static C library.
#
# The reason for this is the implementation of __get_tls()
# that will differ between the shared and static versions
# of the library.
#
# See comments in private/bionic_tls.h for more details.
#
# NOTE: bionic/pthread.c is added later to this list
#       because it needs special handling on ARM, see
#       below.
#
libc_static_common_src_files := \
        unistd/sysconf.c \
        bionic/__errno.c \

# Architecture specific source files go here
# =========================================================
ifeq ($(TARGET_ARCH),arm)
libc_common_src_files += \
	arch-arm/bionic/__get_sp.S \
	arch-arm/bionic/_exit_with_stack_teardown.S \
	arch-arm/bionic/_setjmp.S \
	arch-arm/bionic/abort_arm.S \
	arch-arm/bionic/atomics_arm.c \
	arch-arm/bionic/clone.S \
	arch-arm/bionic/eabi.c \
	arch-arm/bionic/ffs.S \
	arch-arm/bionic/futex_arm.S \
	arch-arm/bionic/kill.S \
	arch-arm/bionic/libgcc_compat.c \
	arch-arm/bionic/tkill.S \
	arch-arm/bionic/tgkill.S \
	arch-arm/bionic/memcmp.S \
	arch-arm/bionic/memcmp16.S \
	arch-arm/bionic/memcpy.S \
	arch-arm/bionic/memset.S \
	arch-arm/bionic/setjmp.S \
	arch-arm/bionic/sigsetjmp.S \
	arch-arm/bionic/strcpy.S \
	arch-arm/bionic/strcmp.S \
	arch-arm/bionic/syscall.S \
	string/strncmp.c \
	unistd/socketcalls.c
ifeq ($(ARCH_ARM_HAVE_ARMV7A),true)
libc_common_src_files += arch-arm/bionic/strlen-armv7.S
else
libc_common_src_files += arch-arm/bionic/strlen.c.arm
endif

# Check if we want a neonized version of memmove instead of the
# current ARM version
ifeq ($(TARGET_USE_SCORPION_BIONIC_OPTIMIZATION),true)
libc_common_src_files += \
	arch-arm/bionic/memmove.S \
	bionic/memmove_words.c
else
ifneq (, $(filter true,$(TARGET_USE_KRAIT_BIONIC_OPTIMIZATION) $(TARGET_USE_SPARROW_BIONIC_OPTIMIZATION)))
 libc_common_src_files += \
	arch-arm/bionic/memmove.S
 else # Other ARM
 libc_common_src_files += \
	string/bcopy.c \
	string/memmove.c.arm \
	bionic/memmove_words.c
 endif # !TARGET_USE_KRAIT_BIONIC_OPTIMIZATION
endif # !TARGET_USE_SCORPION_BIONIC_OPTIMIZATION

# These files need to be arm so that gdbserver
# can set breakpoints in them without messing
# up any thumb code.
libc_common_src_files += \
	bionic/pthread-atfork.c.arm \
	bionic/pthread-rwlocks.c.arm \
	bionic/pthread-timers.c.arm \
	bionic/ptrace.c.arm

libc_static_common_src_files += \
        bionic/pthread.c.arm \

# these are used by the static and dynamic versions of the libc
# respectively
libc_arch_static_src_files := \
	arch-arm/bionic/exidx_static.c

libc_arch_dynamic_src_files := \
	arch-arm/bionic/exidx_dynamic.c
endif # arm

ifeq ($(TARGET_ARCH),x86)
libc_common_src_files += \
	arch-x86/bionic/__get_sp.S \
	arch-x86/bionic/__get_tls.c \
	arch-x86/bionic/__set_tls.c \
	arch-x86/bionic/clone.S \
	arch-x86/bionic/_exit_with_stack_teardown.S \
	arch-x86/bionic/futex_x86.S \
	arch-x86/bionic/setjmp.S \
	arch-x86/bionic/_setjmp.S \
	arch-x86/bionic/sigsetjmp.S \
	arch-x86/bionic/vfork.S \
	arch-x86/bionic/syscall.S \
	arch-x86/string/bcopy_wrapper.S \
	arch-x86/string/memcpy_wrapper.S \
	arch-x86/string/memmove_wrapper.S \
	arch-x86/string/bzero_wrapper.S \
	arch-x86/string/memcmp_wrapper.S \
	arch-x86/string/memset_wrapper.S \
	arch-x86/string/strcmp_wrapper.S \
	arch-x86/string/strncmp_wrapper.S \
	arch-x86/string/strlen_wrapper.S \
	string/strcpy.c \
	bionic/pthread-atfork.c \
	bionic/pthread-rwlocks.c \
	bionic/pthread-timers.c \
	bionic/ptrace.c

libc_static_common_src_files += \
        bionic/pthread.c \

libc_arch_static_src_files := \
	bionic/dl_iterate_phdr_static.c

libc_arch_dynamic_src_files :=
endif # x86

ifeq ($(TARGET_ARCH),mips)
libc_common_src_files += \
	arch-mips/bionic/__get_sp.S \
	arch-mips/bionic/__get_tls.c \
	arch-mips/bionic/__set_tls.c \
	arch-mips/bionic/_exit_with_stack_teardown.S \
	arch-mips/bionic/_setjmp.S \
	arch-mips/bionic/futex_mips.S \
	arch-mips/bionic/bzero.S \
	arch-mips/bionic/cacheflush.c \
	arch-mips/bionic/clone.S \
	arch-mips/bionic/ffs.S \
	arch-mips/bionic/memcmp16.S \
	arch-mips/bionic/memmove.c \
	arch-mips/bionic/pipe.S \
	arch-mips/bionic/setjmp.S \
	arch-mips/bionic/sigsetjmp.S \
	arch-mips/bionic/vfork.S

libc_common_src_files += \
	arch-mips/string/memset.S \
	arch-mips/string/memcpy.S \
	arch-mips/string/mips_strlen.c

libc_common_src_files += \
	string/bcopy.c \
	string/memcmp.c \
	string/strcmp.c \
	string/strcpy.c \
	string/strncmp.c

libc_common_src_files += \
	bionic/pthread-atfork.c \
	bionic/pthread-rwlocks.c \
	bionic/pthread-timers.c \
	bionic/ptrace.c

libc_static_common_src_files += \
	bionic/pthread.c

libc_arch_static_src_files := \
	bionic/dl_iterate_phdr_static.c

libc_arch_dynamic_src_files :=
endif # mips

# Define some common cflags
# ========================================================
libc_common_cflags := \
    -DWITH_ERRLIST \
    -DANDROID_CHANGES \
    -D_LIBC=1 \
    -DFLOATING_POINT \
    -DINET6 \
    -I$(LOCAL_PATH)/private \
    -DPOSIX_MISTAKE \
    -DLOG_ON_HEAP_ERROR \
    -std=gnu99 \
    -Wall -Wextra

# these macro definitions are required to implement the
# 'timezone' and 'daylight' global variables, as well as
# properly update the 'tm_gmtoff' field in 'struct tm'.
#
libc_common_cflags += \
    -DTM_GMTOFF=tm_gmtoff \
    -DUSG_COMPAT=1

ifeq ($(strip $(DEBUG_BIONIC_LIBC)),true)
  libc_common_cflags += -DDEBUG
endif

# To customize dlmalloc's alignment, set BOARD_MALLOC_ALIGNMENT in
# the appropriate BoardConfig.mk file.
#
ifneq ($(BOARD_MALLOC_ALIGNMENT),)
  libc_common_cflags += -DMALLOC_ALIGNMENT=$(BOARD_MALLOC_ALIGNMENT)
endif

ifeq ($(TARGET_ARCH),arm)
  libc_common_cflags += -DSOFTFLOAT
  libc_common_cflags += -fstrict-aliasing
  libc_crt_target_cflags := -mthumb-interwork
  #
  # Define HAVE_ARM_TLS_REGISTER macro to indicate to the C library
  # that it should access the hardware TLS register directly in
  # private/bionic_tls.h
  #
  # The value must match your kernel configuration
  #
  ifeq ($(ARCH_ARM_HAVE_TLS_REGISTER),true)
    libc_common_cflags += -DHAVE_ARM_TLS_REGISTER
  endif
  #
  # Define HAVE_32_BYTE_CACHE_LINES to indicate to C
  # library it should use to 32-byte version of memcpy, and not
  # the 64-byte version.
  #
  ifeq ($(ARCH_ARM_HAVE_32_BYTE_CACHE_LINES),true)
    libc_common_cflags += -DHAVE_32_BYTE_CACHE_LINE
  endif
  ifeq ($(ARCH_ARM_USE_NON_NEON_MEMCPY),true)
    libc_common_cflags += -DARCH_ARM_USE_NON_NEON_MEMCPY
  endif
<<<<<<< HEAD
  # Add in defines to activate SCORPION_NEON_OPTIMIZATION
  ifeq ($(TARGET_USE_SCORPION_BIONIC_OPTIMIZATION),true)
    libc_common_cflags += -DSCORPION_NEON_OPTIMIZATION
    ifeq ($(TARGET_USE_SCORPION_PLD_SET),true)
      libc_common_cflags += -DPLDOFFS=$(TARGET_SCORPION_BIONIC_PLDOFFS)
      libc_common_cflags += -DPLDSIZE=$(TARGET_SCORPION_BIONIC_PLDSIZE)
    endif
  endif
  ifeq ($(TARGET_HAVE_TEGRA_ERRATA_657451),true)
    libc_common_cflags += -DHAVE_TEGRA_ERRATA_657451
  endif
  # Add in defines to activate KRAIT_NEON_OPTIMIZATION
  ifeq ($(TARGET_USE_KRAIT_BIONIC_OPTIMIZATION),true)
    libc_common_cflags += -DKRAIT_NEON_OPTIMIZATION
    ifeq ($(TARGET_USE_KRAIT_PLD_SET),true)
      libc_common_cflags += -DPLDOFFS=$(TARGET_KRAIT_BIONIC_PLDOFFS)
      libc_common_cflags += -DPLDTHRESH=$(TARGET_KRAIT_BIONIC_PLDTHRESH)
      libc_common_cflags += -DPLDSIZE=$(TARGET_KRAIT_BIONIC_PLDSIZE)
      libc_common_cflags += -DBBTHRESH=$(TARGET_KRAIT_BIONIC_BBTHRESH)
    endif
  endif
  ifeq ($(TARGET_USE_SPARROW_BIONIC_OPTIMIZATION),true)
    libc_common_cflags += -DSPARROW_NEON_OPTIMIZATION
  endif
  ifeq ($(TARGET_CORTEX_CACHE_LINE_32),true)
    libc_common_cflags += -DCORTEX_CACHE_LINE_32
  endif
else # !arm
  ifeq ($(TARGET_ARCH),x86)
    libc_crt_target_cflags :=
    ifeq ($(ARCH_X86_HAVE_SSE2),true)
        libc_crt_target_cflags += -DUSE_SSE2=1
    endif
    ifeq ($(ARCH_X86_HAVE_SSSE3),true)
        libc_crt_target_cflags += -DUSE_SSSE3=1
    endif
  endif # x86
=======
>>>>>>> f29c214d
endif # !arm

ifeq ($(TARGET_ARCH),x86)
  libc_common_cflags += -DSOFTFLOAT
  libc_crt_target_cflags :=
  ifeq ($(ARCH_X86_HAVE_SSE2),true)
      libc_crt_target_cflags += -DUSE_SSE2=1
  endif
  ifeq ($(ARCH_X86_HAVE_SSSE3),true)
      libc_crt_target_cflags += -DUSE_SSSE3=1
  endif
endif # x86

ifeq ($(TARGET_ARCH),mips)
  ifneq ($(ARCH_MIPS_HAS_FPU),true)
    libc_common_cflags += -DSOFTFLOAT
  endif
  libc_common_cflags += -fstrict-aliasing
  libc_crt_target_cflags := $(TARGET_GLOBAL_CFLAGS)
endif # mips

# Define ANDROID_SMP appropriately.
ifeq ($(TARGET_CPU_SMP),true)
    libc_common_cflags += -DANDROID_SMP=1
else
    libc_common_cflags += -DANDROID_SMP=0
endif

# crtbrand.c needs <stdint.h> and a #define for the platform SDK version.
libc_crt_target_cflags += \
    -I$(LOCAL_PATH)/include  \
    -DPLATFORM_SDK_VERSION=$(PLATFORM_SDK_VERSION)

# Define some common includes
# ========================================================
libc_common_c_includes := \
		$(LOCAL_PATH)/stdlib  \
		$(LOCAL_PATH)/string  \
		$(LOCAL_PATH)/stdio   \
		external/safe-iop/include

# Needed to access private/__dso_handle.h from
# crtbegin_xxx.S and crtend_xxx.S
libc_crt_target_cflags += \
    -I$(LOCAL_PATH)/private \
    -I$(LOCAL_PATH)/arch-$(TARGET_ARCH)/include

# Define the libc run-time (crt) support object files that must be built,
# which are needed to build all other objects (shared/static libs and
# executables)
# ==========================================================================
# ARM, MIPS, and x86 all need crtbegin_so/crtend_so.
#
# For x86, the .init section must point to a function that calls all
# entries in the .ctors section. (on ARM this is done through the
# .init_array section instead).
#
# For all the platforms, the .fini_array section must point to a function
# that will call __cxa_finalize(&__dso_handle) in order to ensure that
# static C++ destructors are properly called on dlclose().
#
ifeq ($(TARGET_ARCH),arm)
    libc_crtbegin_extension := c
    libc_crt_target_so_cflags :=
endif
ifeq ($(TARGET_ARCH),mips)
    libc_crtbegin_extension := S
    libc_crt_target_so_cflags := -fPIC
endif
ifeq ($(TARGET_ARCH),x86)
    libc_crtbegin_extension := S
    libc_crt_target_so_cflags := -fPIC
endif
ifeq ($(libc_crtbegin_extension),)
    $(error $(TARGET_ARCH) not supported)
endif
libc_crt_target_so_cflags += $(libc_crt_target_cflags)
libc_crt_target_crtbegin_file := $(LOCAL_PATH)/arch-$(TARGET_ARCH)/bionic/crtbegin.$(libc_crtbegin_extension)
libc_crt_target_crtbegin_so_file := $(LOCAL_PATH)/arch-$(TARGET_ARCH)/bionic/crtbegin_so.$(libc_crtbegin_extension)

# See the comment in crtbrand.c for the reason why we need to generate
# crtbrand.s before generating crtbrand.o.
GEN := $(TARGET_OUT_INTERMEDIATE_LIBRARIES)/crtbrand.s
$(GEN): $(LOCAL_PATH)/bionic/crtbrand.c
	@mkdir -p $(dir $@)
	$(hide) $(TARGET_CC) $(libc_crt_target_so_cflags) -S \
		-MD -MF $(@:%.s=%.d) -o $@ $<
	$(hide) sed -i -e '/\.note\.ABI-tag/s/progbits/note/' $@
	$(call transform-d-to-p-args,$(@:%.s=%.d),$(@:%.s=%.P))
-include $(GEN:%.s=%.P)
ALL_GENERATED_SOURCES += $(GEN)

GEN := $(TARGET_OUT_INTERMEDIATE_LIBRARIES)/crtbrand.o
$(GEN): $(TARGET_OUT_INTERMEDIATE_LIBRARIES)/crtbrand.s
	@mkdir -p $(dir $@)
	$(hide) $(TARGET_CC) $(libc_crt_target_so_cflags) -o $@ -c $<
ALL_GENERATED_SOURCES += $(GEN)

GEN := $(TARGET_OUT_INTERMEDIATE_LIBRARIES)/crtbegin_so.o
$(GEN): $(libc_crt_target_crtbegin_so_file)
	@mkdir -p $(dir $@)
	$(hide) $(TARGET_CC) $(libc_crt_target_so_cflags) \
		-MD -MF $(@:%.o=%.d) -o $@ -c $<
	$(transform-d-to-p)
-include $(GEN:%.o=%.P)
ALL_GENERATED_SOURCES += $(GEN)

GEN := $(TARGET_OUT_INTERMEDIATE_LIBRARIES)/crtend_so.o
$(GEN): $(LOCAL_PATH)/arch-$(TARGET_ARCH)/bionic/crtend_so.S
	@mkdir -p $(dir $@)
	$(hide) $(TARGET_CC) $(libc_crt_target_so_cflags) \
		-MD -MF $(@:%.o=%.d) -o $@ -c $<
	$(transform-d-to-p)
-include $(GEN:%.o=%.P)
ALL_GENERATED_SOURCES += $(GEN)

# The following two are installed to device
GEN := $(TARGET_OUT_SHARED_LIBRARIES)/crtbegin_so.o
$(GEN): $(TARGET_OUT_INTERMEDIATE_LIBRARIES)/crtbegin_so.o
	$(hide) mkdir -p $(dir $@) && cp -f $< $@
ALL_GENERATED_SOURCES += $(GEN)

GEN := $(TARGET_OUT_SHARED_LIBRARIES)/crtend_so.o
$(GEN): $(TARGET_OUT_INTERMEDIATE_LIBRARIES)/crtend_so.o
	$(hide) mkdir -p $(dir $@) && cp -f $< $@
ALL_GENERATED_SOURCES += $(GEN)


GEN := $(TARGET_OUT_INTERMEDIATE_LIBRARIES)/crtbegin_static1.o
$(GEN): $(libc_crt_target_crtbegin_file)
	@mkdir -p $(dir $@)
	$(hide) $(TARGET_CC) $(libc_crt_target_cflags) \
		-MD -MF $(@:%.o=%.d) -o $@ -c $<
	$(transform-d-to-p)
-include $(GEN:%.o=%.P)
ALL_GENERATED_SOURCES += $(GEN)

GEN := $(TARGET_OUT_INTERMEDIATE_LIBRARIES)/crtbegin_static.o
$(GEN): $(TARGET_OUT_INTERMEDIATE_LIBRARIES)/crtbegin_static1.o $(TARGET_OUT_INTERMEDIATE_LIBRARIES)/crtbrand.o
	@mkdir -p $(dir $@)
	$(hide) $(TARGET_LD) -r -o $@ $^
ALL_GENERATED_SOURCES += $(GEN)

GEN := $(TARGET_OUT_INTERMEDIATE_LIBRARIES)/crtbegin_dynamic1.o
$(GEN): $(libc_crt_target_crtbegin_file)
	@mkdir -p $(dir $@)
	$(hide) $(TARGET_CC) $(libc_crt_target_cflags) \
		-MD -MF $(@:%.o=%.d) -o $@ -c $<
	$(transform-d-to-p)
-include $(GEN:%.o=%.P)
ALL_GENERATED_SOURCES += $(GEN)

GEN := $(TARGET_OUT_INTERMEDIATE_LIBRARIES)/crtbegin_dynamic.o
$(GEN): $(TARGET_OUT_INTERMEDIATE_LIBRARIES)/crtbegin_dynamic1.o $(TARGET_OUT_INTERMEDIATE_LIBRARIES)/crtbrand.o
	@mkdir -p $(dir $@)
	$(hide) $(TARGET_LD) -r -o $@ $^
ALL_GENERATED_SOURCES += $(GEN)

# We rename crtend.o to crtend_android.o to avoid a
# name clash between gcc and bionic.
GEN := $(TARGET_OUT_INTERMEDIATE_LIBRARIES)/crtend_android.o
$(GEN): $(LOCAL_PATH)/arch-$(TARGET_ARCH)/bionic/crtend.S
	@mkdir -p $(dir $@)
	$(hide) $(TARGET_CC) $(libc_crt_target_cflags) \
		-MD -MF $(@:%.o=%.d) -o $@ -c $<
	$(transform-d-to-p)
-include $(GEN:%.o=%.P)
ALL_GENERATED_SOURCES += $(GEN)


# To enable malloc leak check for statically linked programs, add
# "WITH_MALLOC_CHECK_LIBC_A := true" to buildspec.mk
WITH_MALLOC_CHECK_LIBC_A := $(strip $(WITH_MALLOC_CHECK_LIBC_A))

# ========================================================
# libbionic_ssp.a - stack protector code
# ========================================================
#
# The stack protector code needs to be compiled
# with -fno-stack-protector, since it modifies the
# stack canary.

include $(CLEAR_VARS)

LOCAL_SRC_FILES := bionic/ssp.c
LOCAL_CFLAGS := $(libc_common_cflags) -fno-stack-protector
LOCAL_C_INCLUDES := $(libc_common_c_includes)
LOCAL_MODULE := libbionic_ssp
<<<<<<< HEAD
=======
LOCAL_ADDITIONAL_DEPENDENCIES := $(LOCAL_PATH)/Android.mk
LOCAL_SYSTEM_SHARED_LIBRARIES :=

include $(BUILD_STATIC_LIBRARY)


# ========================================================
# libc_netbsd.a - upstream NetBSD C library code
# ========================================================
#
# These files are built with the netbsd-compat.h header file
# automatically included.

include $(CLEAR_VARS)

LOCAL_SRC_FILES := $(libc_upstream_netbsd_src_files)
LOCAL_CFLAGS := \
    $(libc_common_cflags) \
    -I$(LOCAL_PATH)/upstream-netbsd \
    -include upstream-netbsd/netbsd-compat.h
LOCAL_C_INCLUDES := $(libc_common_c_includes)
LOCAL_MODULE := libc_netbsd
LOCAL_ADDITIONAL_DEPENDENCIES := $(LOCAL_PATH)/Android.mk
>>>>>>> f29c214d
LOCAL_SYSTEM_SHARED_LIBRARIES :=

include $(BUILD_STATIC_LIBRARY)


# ========================================================
# libc_common.a
# ========================================================

include $(CLEAR_VARS)

LOCAL_SRC_FILES := $(libc_common_src_files)
LOCAL_CFLAGS := $(libc_common_cflags)
LOCAL_C_INCLUDES := $(libc_common_c_includes)
LOCAL_MODULE := libc_common
<<<<<<< HEAD
LOCAL_WHOLE_STATIC_LIBRARIES := libbionic_ssp
=======
LOCAL_ADDITIONAL_DEPENDENCIES := $(LOCAL_PATH)/Android.mk
LOCAL_WHOLE_STATIC_LIBRARIES := libbionic_ssp libc_netbsd
>>>>>>> f29c214d
LOCAL_SYSTEM_SHARED_LIBRARIES :=

include $(BUILD_STATIC_LIBRARY)


# ========================================================
# libc_nomalloc.a
# ========================================================
#
# This is a version of the static C library that does not
# include malloc. It's useful in situations when calling
# the user wants to provide their own malloc implementation,
# or wants to explicitly disallow the use of the use of malloc,
# like the dynamic loader.

include $(CLEAR_VARS)

LOCAL_SRC_FILES := \
	$(libc_arch_static_src_files) \
	$(libc_static_common_src_files) \
	bionic/libc_init_static.c

LOCAL_C_INCLUDES := $(libc_common_c_includes)
LOCAL_CFLAGS := $(libc_common_cflags) \
                -DLIBC_STATIC

LOCAL_MODULE := libc_nomalloc
LOCAL_ADDITIONAL_DEPENDENCIES := $(LOCAL_PATH)/Android.mk
LOCAL_WHOLE_STATIC_LIBRARIES := libc_common
LOCAL_SYSTEM_SHARED_LIBRARIES :=

include $(BUILD_STATIC_LIBRARY)


# ========================================================
# libc.a
# ========================================================
include $(CLEAR_VARS)

LOCAL_SRC_FILES := \
	$(libc_arch_static_src_files) \
	$(libc_static_common_src_files) \
	bionic/dlmalloc.c \
	bionic/malloc_debug_common.cpp \
	bionic/libc_init_static.c

LOCAL_CFLAGS := $(libc_common_cflags) \
                -DLIBC_STATIC
LOCAL_C_INCLUDES := $(libc_common_c_includes)
LOCAL_MODULE := libc
LOCAL_ADDITIONAL_DEPENDENCIES := $(LOCAL_PATH)/Android.mk
LOCAL_WHOLE_STATIC_LIBRARIES := libc_common
LOCAL_SYSTEM_SHARED_LIBRARIES :=

include $(BUILD_STATIC_LIBRARY)


# ========================================================
# libc.so
# ========================================================
include $(CLEAR_VARS)

# pthread deadlock prediction:
# set -DPTHREAD_DEBUG -DPTHREAD_DEBUG_ENABLED=1 to enable support for
# pthread deadlock prediction.
# Since this code is experimental it is disabled by default.
# see libc/bionic/pthread_debug.c for details

LOCAL_CFLAGS := $(libc_common_cflags) -DPTHREAD_DEBUG -DPTHREAD_DEBUG_ENABLED=0
LOCAL_C_INCLUDES := $(libc_common_c_includes)

LOCAL_SRC_FILES := \
	$(libc_arch_dynamic_src_files) \
	$(libc_static_common_src_files) \
	bionic/dlmalloc.c \
	bionic/malloc_debug_common.cpp \
	bionic/pthread_debug.c \
	bionic/libc_init_dynamic.c

ifeq ($(TARGET_ARCH),arm)
	LOCAL_NO_CRT := true
	LOCAL_CFLAGS += -DCRT_LEGACY_WORKAROUND

	LOCAL_SRC_FILES := \
		arch-arm/bionic/crtbegin_so.c \
		arch-arm/bionic/atexit_legacy.c \
		$(LOCAL_SRC_FILES) \
		arch-arm/bionic/crtend_so.S
endif

LOCAL_MODULE:= libc
LOCAL_ADDITIONAL_DEPENDENCIES := $(LOCAL_PATH)/Android.mk

# WARNING: The only library libc.so should depend on is libdl.so!  If you add other libraries,
# make sure to add -Wl,--exclude-libs=libgcc.a to the LOCAL_LDFLAGS for those libraries.  This
# ensures that symbols that are pulled into those new libraries from libgcc.a are not declared
# external; if that were the case, then libc would not pull those symbols from libgcc.a as it
# should, instead relying on the external symbols from the dependent libraries.  That would
# create an "cloaked" dependency on libgcc.a in libc though the libraries, which is not what
# you wanted!

LOCAL_SHARED_LIBRARIES := libdl
LOCAL_WHOLE_STATIC_LIBRARIES := libc_common
LOCAL_SYSTEM_SHARED_LIBRARIES :=

include $(BUILD_SHARED_LIBRARY)


# For all builds, except for the -user build we will enable memory
# allocation checking (including memory leaks, buffer overwrites, etc.)
# Note that all these checks are also controlled by env. settings
# that can enable, or disable specific checks. Note also that some of
# the checks are available only in emulator and are implemeted in
# libc_malloc_qemu_instrumented.so.
ifneq ($(TARGET_BUILD_VARIANT),user)

# ========================================================
# libc_malloc_debug_leak.so
# ========================================================
include $(CLEAR_VARS)

LOCAL_CFLAGS := \
	$(libc_common_cflags) \
	-DMALLOC_LEAK_CHECK

LOCAL_C_INCLUDES := $(libc_common_c_includes)

LOCAL_SRC_FILES := \
	bionic/malloc_debug_leak.cpp \
	bionic/malloc_debug_check.cpp \
	bionic/malloc_debug_check_mapinfo.cpp \
	bionic/malloc_debug_stacktrace.cpp

LOCAL_MODULE:= libc_malloc_debug_leak
LOCAL_ADDITIONAL_DEPENDENCIES := $(LOCAL_PATH)/Android.mk

LOCAL_SHARED_LIBRARIES := libc libdl
LOCAL_WHOLE_STATIC_LIBRARIES := libc_common
LOCAL_SYSTEM_SHARED_LIBRARIES :=
LOCAL_ALLOW_UNDEFINED_SYMBOLS := true

# Don't install on release build
LOCAL_MODULE_TAGS := eng debug

include $(BUILD_SHARED_LIBRARY)


# ========================================================
# libc_malloc_debug_qemu.so
# ========================================================
include $(CLEAR_VARS)

LOCAL_CFLAGS := \
	$(libc_common_cflags) \
	-DMALLOC_QEMU_INSTRUMENT

LOCAL_C_INCLUDES := $(libc_common_c_includes)

LOCAL_SRC_FILES := \
	bionic/malloc_debug_qemu.cpp

LOCAL_MODULE:= libc_malloc_debug_qemu
LOCAL_ADDITIONAL_DEPENDENCIES := $(LOCAL_PATH)/Android.mk

LOCAL_SHARED_LIBRARIES := libc libdl
LOCAL_WHOLE_STATIC_LIBRARIES := libc_common
LOCAL_SYSTEM_SHARED_LIBRARIES :=

# Don't install on release build
LOCAL_MODULE_TAGS := eng debug

include $(BUILD_SHARED_LIBRARY)

endif	#!user


# ========================================================
include $(call all-makefiles-under,$(LOCAL_PATH))<|MERGE_RESOLUTION|>--- conflicted
+++ resolved
@@ -287,14 +287,10 @@
 	bionic/sched_cpucount.c \
 	bionic/semaphore.c \
 	bionic/sha1.c \
-<<<<<<< HEAD
-	bionic/stubs.c \
-=======
 	bionic/strerror.cpp \
 	bionic/strerror_r.cpp \
 	bionic/strsignal.cpp \
 	bionic/stubs.cpp \
->>>>>>> f29c214d
 	bionic/system_properties.c \
 	bionic/tdestroy.c \
 	bionic/time64.c \
@@ -578,7 +574,7 @@
   ifeq ($(ARCH_ARM_USE_NON_NEON_MEMCPY),true)
     libc_common_cflags += -DARCH_ARM_USE_NON_NEON_MEMCPY
   endif
-<<<<<<< HEAD
+
   # Add in defines to activate SCORPION_NEON_OPTIMIZATION
   ifeq ($(TARGET_USE_SCORPION_BIONIC_OPTIMIZATION),true)
     libc_common_cflags += -DSCORPION_NEON_OPTIMIZATION
@@ -616,8 +612,6 @@
         libc_crt_target_cflags += -DUSE_SSSE3=1
     endif
   endif # x86
-=======
->>>>>>> f29c214d
 endif # !arm
 
 ifeq ($(TARGET_ARCH),x86)
@@ -806,8 +800,6 @@
 LOCAL_CFLAGS := $(libc_common_cflags) -fno-stack-protector
 LOCAL_C_INCLUDES := $(libc_common_c_includes)
 LOCAL_MODULE := libbionic_ssp
-<<<<<<< HEAD
-=======
 LOCAL_ADDITIONAL_DEPENDENCIES := $(LOCAL_PATH)/Android.mk
 LOCAL_SYSTEM_SHARED_LIBRARIES :=
 
@@ -831,7 +823,6 @@
 LOCAL_C_INCLUDES := $(libc_common_c_includes)
 LOCAL_MODULE := libc_netbsd
 LOCAL_ADDITIONAL_DEPENDENCIES := $(LOCAL_PATH)/Android.mk
->>>>>>> f29c214d
 LOCAL_SYSTEM_SHARED_LIBRARIES :=
 
 include $(BUILD_STATIC_LIBRARY)
@@ -847,12 +838,8 @@
 LOCAL_CFLAGS := $(libc_common_cflags)
 LOCAL_C_INCLUDES := $(libc_common_c_includes)
 LOCAL_MODULE := libc_common
-<<<<<<< HEAD
-LOCAL_WHOLE_STATIC_LIBRARIES := libbionic_ssp
-=======
 LOCAL_ADDITIONAL_DEPENDENCIES := $(LOCAL_PATH)/Android.mk
 LOCAL_WHOLE_STATIC_LIBRARIES := libbionic_ssp libc_netbsd
->>>>>>> f29c214d
 LOCAL_SYSTEM_SHARED_LIBRARIES :=
 
 include $(BUILD_STATIC_LIBRARY)
