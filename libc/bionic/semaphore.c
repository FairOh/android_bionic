/*
 * Copyright (C) 2008 The Android Open Source Project
 * All rights reserved.
 *
 * Redistribution and use in source and binary forms, with or without
 * modification, are permitted provided that the following conditions
 * are met:
 *  * Redistributions of source code must retain the above copyright
 *    notice, this list of conditions and the following disclaimer.
 *  * Redistributions in binary form must reproduce the above copyright
 *    notice, this list of conditions and the following disclaimer in
 *    the documentation and/or other materials provided with the
 *    distribution.
 *
 * THIS SOFTWARE IS PROVIDED BY THE COPYRIGHT HOLDERS AND CONTRIBUTORS
 * "AS IS" AND ANY EXPRESS OR IMPLIED WARRANTIES, INCLUDING, BUT NOT
 * LIMITED TO, THE IMPLIED WARRANTIES OF MERCHANTABILITY AND FITNESS
 * FOR A PARTICULAR PURPOSE ARE DISCLAIMED. IN NO EVENT SHALL THE
 * COPYRIGHT OWNER OR CONTRIBUTORS BE LIABLE FOR ANY DIRECT, INDIRECT,
 * INCIDENTAL, SPECIAL, EXEMPLARY, OR CONSEQUENTIAL DAMAGES (INCLUDING,
 * BUT NOT LIMITED TO, PROCUREMENT OF SUBSTITUTE GOODS OR SERVICES; LOSS
 * OF USE, DATA, OR PROFITS; OR BUSINESS INTERRUPTION) HOWEVER CAUSED
 * AND ON ANY THEORY OF LIABILITY, WHETHER IN CONTRACT, STRICT LIABILITY,
 * OR TORT (INCLUDING NEGLIGENCE OR OTHERWISE) ARISING IN ANY WAY OUT
 * OF THE USE OF THIS SOFTWARE, EVEN IF ADVISED OF THE POSSIBILITY OF
 * SUCH DAMAGE.
 */
#include <semaphore.h>
#include <errno.h>
#include <sys/time.h>
#include <sys/atomics.h>
#include <time.h>
<<<<<<< HEAD
#include <cutils/atomic-inline.h>
=======
#include <bionic_atomic_inline.h>
#include <bionic_futex.h>
#include <limits.h>

/* In this implementation, a semaphore contains a
 * 31-bit signed value and a 1-bit 'shared' flag
 * (for process-sharing purpose).
 *
 * We use the value -1 to indicate contention on the
 * semaphore, 0 or more to indicate uncontended state,
 * any value lower than -2 is invalid at runtime.
 *
 * State diagram:
 *
 * post(1)  ==> 2
 * post(0)  ==> 1
 * post(-1) ==> 1, then wake all waiters
 *
 * wait(2)  ==> 1
 * wait(1)  ==> 0
 * wait(0)  ==> -1 then wait for a wake up + loop
 * wait(-1) ==> -1 then wait for a wake up + loop
 *
 */

/* Use the upper 31-bits for the counter, and the lower one
 * for the shared flag.
 */
#define SEMCOUNT_SHARED_MASK      0x00000001
#define SEMCOUNT_VALUE_MASK       0xfffffffe
#define SEMCOUNT_VALUE_SHIFT      1

/* Maximum unsigned value that can be stored in the semaphore.
 * One bit is used for the shared flag, another one for the
 * sign bit, leaving us with only 30 bits.
 */
#define SEM_MAX_VALUE             0x3fffffff

/* convert a value into the corresponding sem->count bit pattern */
#define SEMCOUNT_FROM_VALUE(val)    (((val) << SEMCOUNT_VALUE_SHIFT) & SEMCOUNT_VALUE_MASK)

/* convert a sem->count bit pattern into the corresponding signed value */
#define SEMCOUNT_TO_VALUE(sval)  ((int)(sval) >> SEMCOUNT_VALUE_SHIFT)

/* the value +1 as a sem->count bit-pattern. */
#define SEMCOUNT_ONE              SEMCOUNT_FROM_VALUE(1)

/* the value -1 as a sem->count bit-pattern. */
#define SEMCOUNT_MINUS_ONE        SEMCOUNT_FROM_VALUE(-1)

#define SEMCOUNT_DECREMENT(sval)    (((sval) - (1U << SEMCOUNT_VALUE_SHIFT)) & SEMCOUNT_VALUE_MASK)
#define SEMCOUNT_INCREMENT(sval)    (((sval) + (1U << SEMCOUNT_VALUE_SHIFT)) & SEMCOUNT_VALUE_MASK)

/* return the shared bitflag from a semaphore */
#define SEM_GET_SHARED(sem)       ((sem)->count & SEMCOUNT_SHARED_MASK)

>>>>>>> 52e7d3d9

int sem_init(sem_t *sem, int pshared, unsigned int value)
{
    if (sem == NULL) {
        errno = EINVAL;
        return -1;
    }

    /* ensure that 'value' can be stored in the semaphore */
    if (value > SEM_MAX_VALUE) {
        errno = EINVAL;
        return -1;
    }

    sem->count = SEMCOUNT_FROM_VALUE(value);
    if (pshared != 0)
        sem->count |= SEMCOUNT_SHARED_MASK;

    return 0;
}


int sem_destroy(sem_t *sem)
{
    int count;

    if (sem == NULL) {
        errno = EINVAL;
        return -1;
    }
    count = SEMCOUNT_TO_VALUE(sem->count);
    if (count < 0) {
        errno = EBUSY;
        return -1;
    }
    sem->count = 0;
    return 0;
}


sem_t *sem_open(const char *name, int oflag, ...)
{
    name=name;
    oflag=oflag;

    errno = ENOSYS;
    return SEM_FAILED;
}


int sem_close(sem_t *sem)
{
    if (sem == NULL) {
        errno = EINVAL;
        return -1;
    }
    errno = ENOSYS;
    return -1;
}


int sem_unlink(const char * name)
{
    errno = ENOSYS;
    return -1;
}


/* Decrement a semaphore's value atomically,
 * and return the old one. As a special case,
 * this returns immediately if the value is
 * negative (i.e. -1)
 */
static int
__sem_dec(volatile unsigned int *pvalue)
{
    unsigned int shared = (*pvalue & SEMCOUNT_SHARED_MASK);
    unsigned int old, new;
    int          ret;

    do {
        old = (*pvalue & SEMCOUNT_VALUE_MASK);
        ret = SEMCOUNT_TO_VALUE(old);
        if (ret < 0)
            break;

        new = SEMCOUNT_DECREMENT(old);
    }
    while (__atomic_cmpxchg((int)(old|shared),
                            (int)(new|shared),
                            (volatile int *)pvalue) != 0);
    return ret;
}

/* Same as __sem_dec, but will not touch anything if the
 * value is already negative *or* 0. Returns the old value.
 */
static int
__sem_trydec(volatile unsigned int *pvalue)
{
    unsigned int shared = (*pvalue & SEMCOUNT_SHARED_MASK);
    unsigned int old, new;
    int          ret;

    do {
        old = (*pvalue & SEMCOUNT_VALUE_MASK);
        ret = SEMCOUNT_TO_VALUE(old);
        if (ret <= 0)
            break;

        new = SEMCOUNT_DECREMENT(old);
    }
    while (__atomic_cmpxchg((int)(old|shared),
                            (int)(new|shared),
                            (volatile int *)pvalue) != 0);

    return ret;
}


/* "Increment" the value of a semaphore atomically and
 * return its old value. Note that this implements
 * the special case of "incrementing" any negative
 * value to +1 directly.
 *
 * NOTE: The value will _not_ wrap above SEM_VALUE_MAX
 */
static int
__sem_inc(volatile unsigned int *pvalue)
{
    unsigned int  shared = (*pvalue & SEMCOUNT_SHARED_MASK);
    unsigned int  old, new;
    int           ret;

    do {
        old = (*pvalue & SEMCOUNT_VALUE_MASK);
        ret = SEMCOUNT_TO_VALUE(old);

        /* Can't go higher than SEM_MAX_VALUE */
        if (ret == SEM_MAX_VALUE)
            break;

        /* If the counter is negative, go directly to +1,
         * otherwise just increment */
        if (ret < 0)
            new = SEMCOUNT_ONE;
        else
            new = SEMCOUNT_INCREMENT(old);
    }
    while ( __atomic_cmpxchg((int)(old|shared),
                             (int)(new|shared),
                             (volatile int*)pvalue) != 0);

    return ret;
}

/* lock a semaphore */
int sem_wait(sem_t *sem)
{
    unsigned shared;

    if (sem == NULL) {
        errno = EINVAL;
        return -1;
    }

    shared = SEM_GET_SHARED(sem);

    for (;;) {
        if (__sem_dec(&sem->count) > 0)
            break;

        __futex_wait_ex(&sem->count, shared, shared|SEMCOUNT_MINUS_ONE, NULL);
    }
    ANDROID_MEMBAR_FULL();
    return 0;
}

int sem_timedwait(sem_t *sem, const struct timespec *abs_timeout)
{
    int  ret;
    unsigned int shared;

    if (sem == NULL) {
        errno = EINVAL;
        return -1;
    }

    /* POSIX says we need to try to decrement the semaphore
<<<<<<< HEAD
     * before checking the timeout value */
    if (__atomic_dec_if_positive(&sem->count)) {
=======
     * before checking the timeout value. Note that if the
     * value is currently 0, __sem_trydec() does nothing.
     */
    if (__sem_trydec(&sem->count) > 0) {
>>>>>>> 52e7d3d9
        ANDROID_MEMBAR_FULL();
        return 0;
    }

    /* Check it as per Posix */
    if (abs_timeout == NULL    ||
        abs_timeout->tv_sec < 0 ||
        abs_timeout->tv_nsec < 0 ||
        abs_timeout->tv_nsec >= 1000000000)
    {
        errno = EINVAL;
        return -1;
    }

    shared = SEM_GET_SHARED(sem);

    for (;;) {
        struct timespec ts;
        int             ret;

        /* Posix mandates CLOCK_REALTIME here */
        clock_gettime( CLOCK_REALTIME, &ts );
        ts.tv_sec  = abs_timeout->tv_sec - ts.tv_sec;
        ts.tv_nsec = abs_timeout->tv_nsec - ts.tv_nsec;
        if (ts.tv_nsec < 0) {
            ts.tv_nsec += 1000000000;
            ts.tv_sec  -= 1;
        }

        if (ts.tv_sec < 0 || ts.tv_nsec < 0) {
            errno = ETIMEDOUT;
            return -1;
        }

        /* Try to grab the semaphore. If the value was 0, this
         * will also change it to -1 */
        if (__sem_dec(&sem->count) > 0) {
            ANDROID_MEMBAR_FULL();
            break;
        }

        /* Contention detected. wait for a wakeup event */
        ret = __futex_wait_ex(&sem->count, shared, shared|SEMCOUNT_MINUS_ONE, &ts);

        /* return in case of timeout or interrupt */
        if (ret == -ETIMEDOUT || ret == -EINTR) {
            errno = -ret;
            return -1;
        }
<<<<<<< HEAD

        if (__atomic_dec_if_positive(&sem->count)) {
            ANDROID_MEMBAR_FULL();
            break;
        }
=======
>>>>>>> 52e7d3d9
    }
    return 0;
}

<<<<<<< HEAD
/* unlock a semaphore */
=======
/* Unlock a semaphore */
>>>>>>> 52e7d3d9
int sem_post(sem_t *sem)
{
    unsigned int shared;
    int          old;

    if (sem == NULL)
        return EINVAL;

<<<<<<< HEAD
    ANDROID_MEMBAR_FULL();
    if (__atomic_inc((volatile int*)&sem->count) >= 0)
        __futex_wake(&sem->count, 1);
=======
    shared = SEM_GET_SHARED(sem);

    ANDROID_MEMBAR_FULL();
    old = __sem_inc(&sem->count);
    if (old < 0) {
        /* contention on the semaphore, wake up all waiters */
        __futex_wake_ex(&sem->count, shared, INT_MAX);
    }
    else if (old == SEM_MAX_VALUE) {
        /* overflow detected */
        errno = EOVERFLOW;
        return -1;
    }
>>>>>>> 52e7d3d9

    return 0;
}

int  sem_trywait(sem_t *sem)
{
    if (sem == NULL) {
        errno = EINVAL;
        return -1;
    }

<<<<<<< HEAD
    if (__atomic_dec_if_positive(&sem->count) > 0) {
=======
    if (__sem_trydec(&sem->count) > 0) {
>>>>>>> 52e7d3d9
        ANDROID_MEMBAR_FULL();
        return 0;
    } else {
        errno = EAGAIN;
        return -1;
    }
}

/* Note that Posix requires that sem_getvalue() returns, in
 * case of contention, the negative of the number of waiting
 * threads.
 *
 * However, code that depends on this negative value to be
 * meaningful is most probably racy. The GLibc sem_getvalue()
 * only returns the semaphore value, which is 0, in case of
 * contention, so we will mimick this behaviour here instead
 * for better compatibility.
 */
int  sem_getvalue(sem_t *sem, int *sval)
{
    int  val;

    if (sem == NULL || sval == NULL) {
        errno = EINVAL;
        return -1;
    }

    val = SEMCOUNT_TO_VALUE(sem->count);
    if (val < 0)
        val = 0;

    *sval = val;
    return 0;
}<|MERGE_RESOLUTION|>--- conflicted
+++ resolved
@@ -30,9 +30,6 @@
 #include <sys/time.h>
 #include <sys/atomics.h>
 #include <time.h>
-<<<<<<< HEAD
-#include <cutils/atomic-inline.h>
-=======
 #include <bionic_atomic_inline.h>
 #include <bionic_futex.h>
 #include <limits.h>
@@ -89,7 +86,6 @@
 /* return the shared bitflag from a semaphore */
 #define SEM_GET_SHARED(sem)       ((sem)->count & SEMCOUNT_SHARED_MASK)
 
->>>>>>> 52e7d3d9
 
 int sem_init(sem_t *sem, int pshared, unsigned int value)
 {
@@ -279,15 +275,10 @@
     }
 
     /* POSIX says we need to try to decrement the semaphore
-<<<<<<< HEAD
-     * before checking the timeout value */
-    if (__atomic_dec_if_positive(&sem->count)) {
-=======
      * before checking the timeout value. Note that if the
      * value is currently 0, __sem_trydec() does nothing.
      */
     if (__sem_trydec(&sem->count) > 0) {
->>>>>>> 52e7d3d9
         ANDROID_MEMBAR_FULL();
         return 0;
     }
@@ -337,23 +328,11 @@
             errno = -ret;
             return -1;
         }
-<<<<<<< HEAD
-
-        if (__atomic_dec_if_positive(&sem->count)) {
-            ANDROID_MEMBAR_FULL();
-            break;
-        }
-=======
->>>>>>> 52e7d3d9
-    }
-    return 0;
-}
-
-<<<<<<< HEAD
-/* unlock a semaphore */
-=======
+    }
+    return 0;
+}
+
 /* Unlock a semaphore */
->>>>>>> 52e7d3d9
 int sem_post(sem_t *sem)
 {
     unsigned int shared;
@@ -362,11 +341,6 @@
     if (sem == NULL)
         return EINVAL;
 
-<<<<<<< HEAD
-    ANDROID_MEMBAR_FULL();
-    if (__atomic_inc((volatile int*)&sem->count) >= 0)
-        __futex_wake(&sem->count, 1);
-=======
     shared = SEM_GET_SHARED(sem);
 
     ANDROID_MEMBAR_FULL();
@@ -380,7 +354,6 @@
         errno = EOVERFLOW;
         return -1;
     }
->>>>>>> 52e7d3d9
 
     return 0;
 }
@@ -392,11 +365,7 @@
         return -1;
     }
 
-<<<<<<< HEAD
-    if (__atomic_dec_if_positive(&sem->count) > 0) {
-=======
     if (__sem_trydec(&sem->count) > 0) {
->>>>>>> 52e7d3d9
         ANDROID_MEMBAR_FULL();
         return 0;
     } else {
